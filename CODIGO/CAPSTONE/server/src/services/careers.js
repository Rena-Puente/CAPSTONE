const { executeQuery, oracledb } = require('../db/oracle');

const MAX_CATEGORY_LENGTH = 100;
const MAX_CAREER_LENGTH = 150;

class CareerCatalogError extends Error {
  constructor(message, statusCode = 400, code = 'CAREER_CATALOG_ERROR') {
    super(message);
    this.name = 'CareerCatalogError';
    this.statusCode = statusCode;
    this.code = code;
  }
}

function sanitizeString(value) {
  if (value === null || value === undefined) {
    return '';
  }

  if (typeof value === 'string') {
    return value.trim();
  }

  return String(value).trim();
}

function normalizeCategory(value, { required = true } = {}) {
  const category = sanitizeString(value);

  if (!category) {
    if (required) {
      throw new CareerCatalogError('La categoría es obligatoria.', 400, 'CATEGORY_REQUIRED');
    }

    return null;
  }

  if (category.length > MAX_CATEGORY_LENGTH) {
    throw new CareerCatalogError('La categoría es demasiado larga.', 400, 'CATEGORY_TOO_LONG');
  }

  return category;
}

function normalizeCareerName(value, { required = true } = {}) {
  const name = sanitizeString(value);

  if (!name) {
    if (required) {
      throw new CareerCatalogError('La carrera es obligatoria.', 400, 'CAREER_NAME_REQUIRED');
    }

    return null;
  }

  if (name.length > MAX_CAREER_LENGTH) {
    throw new CareerCatalogError('El nombre de la carrera es demasiado largo.', 400, 'CAREER_NAME_TOO_LONG');
  }

  return name;
}

function normalizeCareerId(value) {
  if (value === null || value === undefined || value === '') {
    return null;
  }

  const parsed = Number.parseInt(String(value), 10);

  if (!Number.isInteger(parsed) || parsed <= 0) {
    throw new CareerCatalogError('El identificador de la carrera no es válido.', 400, 'INVALID_CAREER_ID');
  }

  return parsed;
}

function extractOracleErrorCode(error) {
  if (!error) {
    return null;
  }

  if (typeof error.errorNum === 'number' && Number.isFinite(error.errorNum)) {
    return error.errorNum;
  }

  const message = typeof error.message === 'string' ? error.message : '';
  const match = message.match(/ORA-(\d{5})/);

  if (!match) {
    return null;
  }

  const parsed = Number.parseInt(match[1], 10);

  return Number.isNaN(parsed) ? null : parsed;
}

function mapCareerOracleError(error) {
  const code = extractOracleErrorCode(error);

  switch (code) {
    case 20001:
      return new CareerCatalogError('La categoría es obligatoria.', 400, 'CATEGORY_REQUIRED');
    case 20002:
      return new CareerCatalogError('La carrera es obligatoria.', 400, 'CAREER_NAME_REQUIRED');
    case 20003:
      return new CareerCatalogError('Ya existe una carrera con ese nombre en la categoría indicada.', 409, 'CAREER_ALREADY_EXISTS');
    case 20010:
      return new CareerCatalogError('Debes indicar la carrera a eliminar.', 400, 'CAREER_DELETE_INPUT_REQUIRED');
    case 20011:
      return new CareerCatalogError('No se encontró la carrera solicitada.', 404, 'CAREER_NOT_FOUND');
    default:
      return null;
  }
}

function parseCareerItems(rawItems) {
  let items = [];

  if (Array.isArray(rawItems)) {
    items = rawItems;
  } else if (typeof rawItems === 'string') {
    const trimmed = rawItems.trim();

    if (trimmed) {
      try {
        const parsed = JSON.parse(trimmed);

        if (Array.isArray(parsed)) {
          items = parsed;
        }
      } catch (error) {
        console.error('[CareersService] Failed to parse career items JSON string', {
          error: error?.message || error
        });
      }
    }
  }
  const unique = new Map();

  for (const item of items) {
    if (!item || typeof item !== 'object') {
      continue;
    }

    const rawName =
      typeof item.carrera === 'string'
        ? item.carrera
        : typeof item.career === 'string'
        ? item.career
        : typeof item.name === 'string'
        ? item.name
        : typeof item.CARRERA === 'string'
        ? item.CARRERA
        : typeof item.CAREER === 'string'
        ? item.CAREER
        : typeof item.NAME === 'string'
        ? item.NAME
        : null;
    const name = rawName ? rawName.trim() : '';

    if (!name) {
      continue;
    }

    const rawId = item.id ?? item.ID ?? item.id_carrera ?? item.ID_CARRERA ?? null;
    let id = null;

    if (rawId !== null && rawId !== undefined && rawId !== '') {
      const parsedId = Number.parseInt(String(rawId), 10);
      id = Number.isNaN(parsedId) ? null : parsedId;
    }

    const key = name.toLocaleLowerCase('es');

    if (!unique.has(key)) {
      unique.set(key, { id, name });
    }
  }

  return Array.from(unique.values()).sort((a, b) =>
    a.name.localeCompare(b.name, 'es', { sensitivity: 'base' })
  );
}

function parseCareerCatalogJson(rawJson) {
  if (!rawJson || typeof rawJson !== 'string') {
    return [];
  }

  const trimmed = rawJson.trim();

  if (!trimmed) {
    return [];
  }

  let parsed;

  try {
    parsed = JSON.parse(trimmed);
  } catch (error) {
    console.error('[CareersService] Failed to parse career catalog JSON', {
      error: error?.message || error
    });
    return [];
  }

  if (!Array.isArray(parsed)) {
    return [];
  }

  const categories = [];

  for (const entry of parsed) {
    if (!entry || typeof entry !== 'object') {
      continue;
    }

    const rawCategory =
      typeof entry.categoria === 'string'
        ? entry.categoria
        : typeof entry.category === 'string'
        ? entry.category
        : typeof entry.CATEGORIA === 'string'
        ? entry.CATEGORIA
        : typeof entry.CATEGORY === 'string'
        ? entry.CATEGORY
        : null;
    const category = rawCategory ? String(rawCategory).trim() : '';

    if (!category) {
      continue;
    }

    const rawItems = entry.items ?? entry.carreras ?? entry.CARRERAS ?? null;
    const items = parseCareerItems(rawItems);

    categories.push({
      category,
      items
    });
  }

  categories.sort((a, b) => a.category.localeCompare(b.category, 'es', { sensitivity: 'base' }));

  return categories;
}

async function listCareerCatalog(category = null) {
  const normalizedCategory = normalizeCategory(category, { required: false });
  const categoryBind = {
    dir: oracledb.BIND_IN,
    type: oracledb.STRING,
    val: normalizedCategory
  };

<<<<<<< HEAD
    console.info('[CareersService] listCareerCatalog -> executing query', {
=======
  console.info('[CareersService] listCareerCatalog -> executing query', {
>>>>>>> 86c18c17
    normalizedCategory
  });

  const result = await executeQuery(
    `SELECT carreras_pkg.fn_carreras_por_categoria_json(:category) AS json_data FROM dual`,
    { category: categoryBind }
  );

<<<<<<< HEAD
    console.info('[CareersService] listCareerCatalog -> raw query result', {
=======
  console.info('[CareersService] listCareerCatalog -> raw query result', {
>>>>>>> 86c18c17
    metaData: result?.metaData,
    rows: result?.rows
  });

  const row = result.rows?.[0] ?? {};
  const jsonData =
    row.JSON_DATA ??
    row.json_data ??
    row.FN_CARRERAS_POR_CATEGORIA_JSON ??
    row.fn_carreras_por_categoria_json ??
    null;

<<<<<<< HEAD
   console.info('[CareersService] listCareerCatalog -> jsonData received', {
=======
  console.info('[CareersService] listCareerCatalog -> jsonData received', {
>>>>>>> 86c18c17
    type: typeof jsonData,
    preview:
      typeof jsonData === 'string' && jsonData.length > 200
        ? `${jsonData.slice(0, 200)}...`
        : jsonData
  });

  const categories = parseCareerCatalogJson(jsonData);

  console.info('[CareersService] listCareerCatalog -> parsed categories', {
    categoryCount: categories.length,
    categories: categories.map((entry) => ({
      category: entry.category,
      items: entry.items.map((item) => ({
        id: item.id,
        name: item.name
      }))
    }))
  });

  return categories;
}


async function createCareer({ category, career }) {
  const normalizedCategory = normalizeCategory(category, { required: true });
  const normalizedCareer = normalizeCareerName(career, { required: true });

  try {
    const result = await executeQuery(
      `BEGIN
         carreras_pkg.sp_carrera_crear(
           p_categoria  => :category,
           p_carrera    => :career,
           o_id_carrera => :careerId
         );
       END;`,
      {
        category: normalizedCategory,
        career: normalizedCareer,
        careerId: { dir: oracledb.BIND_OUT, type: oracledb.NUMBER }
      },
      { autoCommit: true }
    );

    const newId = Number(result.outBinds?.careerId ?? 0);

    if (!Number.isInteger(newId) || newId <= 0) {
      throw new CareerCatalogError('No se pudo determinar el identificador de la carrera creada.', 500, 'CAREER_ID_MISSING');
    }

    return {
      id: newId,
      category: normalizedCategory,
      name: normalizedCareer
    };
  } catch (error) {
    const mapped = mapCareerOracleError(error);

    if (mapped) {
      throw mapped;
    }

    throw error;
  }
}

async function deleteCareer({ id, category, career } = {}) {
  let normalizedId = null;

  if (id !== undefined && id !== null && id !== '') {
    normalizedId = normalizeCareerId(id);
  }

  const normalizedCategory = normalizeCategory(category, { required: !normalizedId });
  const normalizedCareer = normalizeCareerName(career, { required: !normalizedId });

  if (!normalizedId && (!normalizedCategory || !normalizedCareer)) {
    throw new CareerCatalogError(
      'Debes indicar el identificador de la carrera o la combinación de categoría y nombre.',
      400,
      'CAREER_DELETE_INPUT_REQUIRED'
    );
  }

  try {
    await executeQuery(
      `BEGIN
         carreras_pkg.sp_carrera_eliminar(
           p_id_carrera => :careerId,
           p_categoria  => :category,
           p_carrera    => :careerName
         );
       END;`,
      {
        careerId: normalizedId,
        category: normalizedCategory,
        careerName: normalizedCareer
      },
      { autoCommit: true }
    );
  } catch (error) {
    const mapped = mapCareerOracleError(error);

    if (mapped) {
      throw mapped;
    }

    throw error;
  }
}

module.exports = {
  CareerCatalogError,
  listCareerCatalog,
  createCareer,
  deleteCareer
};<|MERGE_RESOLUTION|>--- conflicted
+++ resolved
@@ -254,11 +254,7 @@
     val: normalizedCategory
   };
 
-<<<<<<< HEAD
-    console.info('[CareersService] listCareerCatalog -> executing query', {
-=======
   console.info('[CareersService] listCareerCatalog -> executing query', {
->>>>>>> 86c18c17
     normalizedCategory
   });
 
@@ -267,11 +263,7 @@
     { category: categoryBind }
   );
 
-<<<<<<< HEAD
-    console.info('[CareersService] listCareerCatalog -> raw query result', {
-=======
   console.info('[CareersService] listCareerCatalog -> raw query result', {
->>>>>>> 86c18c17
     metaData: result?.metaData,
     rows: result?.rows
   });
@@ -284,11 +276,7 @@
     row.fn_carreras_por_categoria_json ??
     null;
 
-<<<<<<< HEAD
-   console.info('[CareersService] listCareerCatalog -> jsonData received', {
-=======
   console.info('[CareersService] listCareerCatalog -> jsonData received', {
->>>>>>> 86c18c17
     type: typeof jsonData,
     preview:
       typeof jsonData === 'string' && jsonData.length > 200
