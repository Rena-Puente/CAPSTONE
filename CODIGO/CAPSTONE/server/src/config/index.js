--- conflicted
+++ resolved
@@ -89,13 +89,11 @@
     refreshTokenDays
   },
   email: {
-<<<<<<< HEAD
-    ...emailConfig
-=======
+
     resendApiKey: ensureEnv(RESEND_API_KEY, 'RESEND_API_KEY'),
     from: ensureEnv(EMAIL_FROM, 'EMAIL_FROM'),
     verificationBaseUrl: ensureEnv(EMAIL_VERIFICATION_BASE_URL, 'EMAIL_VERIFICATION_BASE_URL')
->>>>>>> 4caf8e31
+ main
   },
   db: {
     user: ensureEnv(DB_USER, 'DB_USER'),
